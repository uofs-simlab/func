--- conflicted
+++ resolved
@@ -27,16 +27,12 @@
 
 find_package(Armadillo COMPONENTS)
 
-<<<<<<< HEAD
-if(USE_ARMADILLO)
-=======
 if(ARMADILLO_FOUND)
   if(NOT USE_ARMADILLO)
     message(WARNING "Armadillo found but not requested.
 If you wish to use Armadillo (NEEDED FOR HIGHER ORDER AND PADE TABLES),
  reconfigure with -DUSE_ARMADILLO=ON")
   endif()
->>>>>>> cf2bc658
   message(STATUS "Found Armadillo incl: ${ARMADILLO_INCLUDE_DIR}")
   message(STATUS "Armadillo libs to link: ${ARMADILLO_LIBRARIES}")
   message(STATUS "Found Armadillo lib: ${ARMADILLO_LIBRARY_DIRS}")
